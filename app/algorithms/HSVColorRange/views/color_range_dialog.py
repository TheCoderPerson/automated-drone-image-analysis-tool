--- conflicted
+++ resolved
@@ -157,21 +157,10 @@
         """Create the bottom button layout."""
         button_layout = QHBoxLayout()
 
-<<<<<<< HEAD
-        # Pick from image (opens image color picker)
-        self.pick_from_image_btn = QPushButton("Pick From Image...")
-        self.pick_from_image_btn.setToolTip(
-            "Open the Image Color Picker. After selecting a pixel and closing the picker,\n"
-            "the picked color will be used as the base color for this HSV picker."
-        )
-        self.pick_from_image_btn.clicked.connect(self.open_image_color_picker)
-        button_layout.addWidget(self.pick_from_image_btn)
-=======
         # Pick from Image button
         self.pick_from_image_button = QPushButton("Pick from Image...")
         self.pick_from_image_button.clicked.connect(self.open_image_picker)
         button_layout.addWidget(self.pick_from_image_button)
->>>>>>> 2f1705e8
 
         # Test button (if image available)
         if self.original_image is not None:
