--- conflicted
+++ resolved
@@ -63,14 +63,9 @@
         self.rendering_tab = RenderingTab(show_detection_color_option=True)
         self.tabs.addTab(self._create_color_selection_tab(), "Color Selection")
         self.tabs.addTab(self._create_detection_tab(), "Detection")
-        self.tabs.addTab(self.input_processing_tab, "Input & Processing")
-<<<<<<< HEAD
-        self.tabs.addTab(self.cleanup_tab, "Cleanup")
+        self.tabs.addTab(self.input_processing_tab, "Input && Processing")
         self.tabs.addTab(self.frame_tab, "Frame")
-        self.tabs.addTab(self.rendering_tab, "Rendering")
-=======
         self.tabs.addTab(self.rendering_tab, "Rendering && Cleanup")
->>>>>>> c768696b
 
     def _create_color_selection_tab(self) -> QWidget:
         """Create color selection tab matching screenshot - inline editing with HSV ranges."""
@@ -203,7 +198,6 @@
             self.confidence_slider.valueChanged.connect(self._update_confidence_label)
             self.confidence_slider.valueChanged.connect(self._emit_config_changed)
 
-<<<<<<< HEAD
         # Cleanup (from shared CleanupTab)
         self.cleanup_tab.enable_temporal_voting.toggled.connect(self._emit_config_changed)
         self.cleanup_tab.temporal_window_frames.valueChanged.connect(self._emit_config_changed)
@@ -218,9 +212,6 @@
         self.frame_tab.configChanged.connect(self._emit_config_changed)
 
         # Rendering (from shared RenderingTab)
-=======
-        # Rendering & Cleanup (from shared RenderingTab)
->>>>>>> c768696b
         self.rendering_tab.render_shape.currentTextChanged.connect(self._emit_config_changed)
         self.rendering_tab.render_text.toggled.connect(self._emit_config_changed)
         self.rendering_tab.render_contours.toggled.connect(self._emit_config_changed)
@@ -644,7 +635,6 @@
             'max_area': self.max_area_spinbox.value() if hasattr(self, 'max_area_spinbox') else 100000,
             'confidence_threshold': self.confidence_slider.value() / 100.0 if hasattr(self, 'confidence_slider') else 0.5,
 
-<<<<<<< HEAD
             # Cleanup (from shared CleanupTab)
             **cleanup_config,
 
@@ -652,9 +642,6 @@
             **frame_config,
 
             # Rendering (from shared RenderingTab)
-=======
-            # Rendering & Cleanup (from shared RenderingTab)
->>>>>>> c768696b
             **rendering_config,
         }
         return config