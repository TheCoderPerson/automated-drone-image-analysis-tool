--- conflicted
+++ resolved
@@ -176,7 +176,6 @@
         config.use_detection_color_for_rendering = ui_config.get('use_detection_color_for_rendering', False)
         config.max_detections_to_render = ui_config.get('max_detections_to_render', 0)  # 0 = unlimited
 
-<<<<<<< HEAD
         # Set cleanup parameters from UI config (from shared CleanupTab)
         config.enable_temporal_voting = ui_config.get('enable_temporal_voting', True)
         config.temporal_window_frames = ui_config.get('temporal_window_frames', 5)
@@ -186,21 +185,6 @@
         config.max_aspect_ratio = ui_config.get('max_aspect_ratio', 5.0)
         config.enable_detection_clustering = ui_config.get('enable_detection_clustering', False)
         config.clustering_distance = ui_config.get('clustering_distance', 50.0)
-=======
-        # Set temporal voting parameters from UI config
-        config.enable_temporal_voting = ui_config.get('enable_temporal_voting', False)
-        config.temporal_window_frames = ui_config.get('temporal_window_frames', 5)
-        config.temporal_threshold_frames = ui_config.get('temporal_threshold_frames', 3)
-
-        # Set detection clustering parameters from UI config
-        config.enable_detection_clustering = ui_config.get('enable_detection_clustering', False)
-        config.clustering_distance = ui_config.get('clustering_distance', 50.0)
-
-        # Set aspect ratio filter parameters from UI config
-        config.enable_aspect_ratio_filter = ui_config.get('enable_aspect_ratio_filter', False)
-        config.min_aspect_ratio = ui_config.get('min_aspect_ratio', 0.2)
-        config.max_aspect_ratio = ui_config.get('max_aspect_ratio', 5.0)
->>>>>>> c768696b
 
         # Set optional parameters if provided
         if color_ranges and len(color_ranges) > 0:
