--- conflicted
+++ resolved
@@ -49,23 +49,14 @@
         # Add actual tabs - Input & Processing moved to right before Rendering
         self.tabs.addTab(self._create_color_tab(), "Color Anomaly")
         self.tabs.addTab(self._create_motion_tab(), "Motion Detection")
-<<<<<<< HEAD
-        self.tabs.addTab(self._create_fusion_tab(), "Fusion && Cleanup")
+        self.tabs.addTab(self._create_fusion_tab(), "Fusion")
         # Use shared tabs for Input & Processing, Frame, and Rendering
-=======
-        self.tabs.addTab(self._create_fusion_tab(), "Fusion")
-        # Use shared tabs for Input & Processing and Rendering
->>>>>>> c768696b
         self.input_processing_tab = InputProcessingTab()
         self.frame_tab = FrameTab()
         self.rendering_tab = RenderingTab(show_detection_color_option=True)
         self.tabs.addTab(self.input_processing_tab, "Input && Processing")
-<<<<<<< HEAD
         self.tabs.addTab(self.frame_tab, "Frame")
-        self.tabs.addTab(self.rendering_tab, "Rendering")
-=======
         self.tabs.addTab(self.rendering_tab, "Rendering && Cleanup")
->>>>>>> c768696b
 
     def _create_motion_tab(self) -> QWidget:
         """Create Motion Detection tab with simplified default controls and advanced options."""
@@ -632,14 +623,10 @@
             'enable_color_exclusion': self.enable_color_exclusion.isChecked(),
             'excluded_hue_ranges': excluded_hue_ranges,
 
-<<<<<<< HEAD
             # Frame/Mask (from shared FrameTab)
             **self.frame_tab.get_config(),
 
             # Rendering (from shared RenderingTab)
-=======
-            # Rendering & Cleanup (from shared RenderingTab - includes temporal voting and cleanup)
->>>>>>> c768696b
             **self.rendering_tab.get_config(),
         }
 
