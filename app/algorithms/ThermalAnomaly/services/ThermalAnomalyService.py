import numpy as np
import cv2
import traceback

from algorithms.AlgorithmService import AlgorithmService, AnalysisResult
from core.services.LoggerService import LoggerService
from helpers.ColorUtils import ColorUtils
from core.services.ThermalParserService import ThermalParserService
from helpers.MetaDataHelper import MetaDataHelper


class ThermalAnomalyService(AlgorithmService):
    """Service that executes the Thermal Anomaly algorithm to detect and highlight temperature anomalies in thermal images."""

    def __init__(self, identifier, min_area, max_area, aoi_radius, combine_aois, options):
        """
        Initializes the ThermalAnomalyService with specific parameters for detecting thermal anomalies.

        Args:
            identifier (tuple[int, int, int]): RGB values for the color to highlight areas of interest.
            min_area (int): Minimum area in pixels for an object to qualify as an area of interest.
            max_area (int): Maximum area in pixels for an object to qualify as an area of interest.
            aoi_radius (int): Radius added to the minimum enclosing circle around an area of interest.
            combine_aois (bool): If True, overlapping areas of interest will be combined.
            options (dict): Additional algorithm-specific options, including 'threshold', 'type', and 'colorMap'.
        """
        self.logger = LoggerService()
        super().__init__('MatchedFilter', identifier, min_area, max_area, aoi_radius, combine_aois, options, True)
        self.threshold = options['threshold']
        self.segments = options['segments']
        self.direction = options['type']
        self.color_map = options['colorMap']

    def process_image(self, img, full_path, input_dir, output_dir):
        """
        Processes a single thermal image using the Thermal Anomaly algorithm to detect temperature anomalies.

        Args:
            img (numpy.ndarray): The image to be processed.
            full_path (str): The path to the image being analyzed.
            input_dir (str): The base input folder.
            output_dir (str): The base output folder.

        Returns:
            AnalysisResult: Contains the processed image path, list of areas of interest, base contour count, and error message if any.
        """
        try:
            # Parse the thermal image and retrieve temperature data.
            thermal = ThermalParserService(dtype=np.float32)
            temperature_c, thermal_img = thermal.parse_file(full_path, self.color_map)
            masks = temperature_c_pieces = self.split_image(temperature_c, self.segments)
            for x in range(len(temperature_c_pieces)):
                for y in range(len(temperature_c_pieces[x])):
                    # Calculate thresholds for anomaly detection based on mean and standard deviation.
                    mean = np.mean(temperature_c_pieces[x][y])
                    standard_deviation = np.std(temperature_c_pieces[x][y])
                    max_threshold = mean + (standard_deviation * self.threshold)
                    min_threshold = mean - (standard_deviation * self.threshold)

                    # Create a mask based on the specified anomaly direction.
                    if self.direction == 'Above or Below Mean':
                        masks[x][y] = np.uint8(1 * ((temperature_c_pieces[x][y] > max_threshold) + (temperature_c_pieces[x][y] < min_threshold)))
                    elif self.direction == 'Above Mean':
                        masks[x][y] = np.uint8(1 * (temperature_c_pieces[x][y] > max_threshold))
                    else:
                        masks[x][y] = np.uint8(1 * (temperature_c_pieces[x][y] < min_threshold))

            combined_mask = self.glue_image(masks)
            pixels_of_interest = self.collect_pixels_of_interest(combined_mask)
            # Find contours of the identified areas and circle areas of interest.
            contours, hierarchy = cv2.findContours(combined_mask, cv2.RETR_EXTERNAL, cv2.CHAIN_APPROX_NONE)

<<<<<<< HEAD
            areas_of_interest, base_contour_count = self.identify_areas_of_interest(thermal_img, contours)
=======
            areas_of_interest, base_contour_count = self.identify_areas_of_interest(img.shape, contours)
>>>>>>> 8be42cf4
            output_path = full_path.replace(input_dir, output_dir)

            if areas_of_interest:
                self.store_image(full_path, output_path, pixels_of_interest, temperature_c)

            return AnalysisResult(full_path, output_path, output_dir, areas_of_interest, base_contour_count)

        except Exception as e:
            # Log and return an error if processing fails.
            print(traceback.format_exc())
            self.logger.error(f"Error processing image {full_path}: {e}")
            return AnalysisResult(full_path, error_message=str(e))<|MERGE_RESOLUTION|>--- conflicted
+++ resolved
@@ -70,11 +70,7 @@
             # Find contours of the identified areas and circle areas of interest.
             contours, hierarchy = cv2.findContours(combined_mask, cv2.RETR_EXTERNAL, cv2.CHAIN_APPROX_NONE)
 
-<<<<<<< HEAD
-            areas_of_interest, base_contour_count = self.identify_areas_of_interest(thermal_img, contours)
-=======
             areas_of_interest, base_contour_count = self.identify_areas_of_interest(img.shape, contours)
->>>>>>> 8be42cf4
             output_path = full_path.replace(input_dir, output_dir)
 
             if areas_of_interest:
