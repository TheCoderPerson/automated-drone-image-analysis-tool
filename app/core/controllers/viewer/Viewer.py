--- conflicted
+++ resolved
@@ -403,13 +403,10 @@
             
             # Load the original image
             # Note: When using mask-based storage, image_path should already point to the original source image
-<<<<<<< HEAD
+
             # Pass mask_path for thermal data retrieval from mask metadata
             image_service = ImageService(image_path, mask_path)
-=======
-
-            image_service = ImageService(image_path)
->>>>>>> 5d9b1539
+
 
             # Draw AOI boundaries (circles or contours) if toggle is enabled
             if hasattr(self, 'drawAOICircleToggle') and self.drawAOICircleToggle.isChecked():
