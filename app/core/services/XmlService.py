import os
from ast import literal_eval
import xml.etree.ElementTree as ET
from core.services.LoggerService import LoggerService


class XmlService:
    """Service for parsing and modifying an ADIAT XML file."""

    def __init__(self, path=None):
        """
        Initialize the XmlService with an optional XML file path.

        Args:
            path (str, optional): Path to the XML file.
        """
        self.xml_path = path
        self.logger = LoggerService()

        if path is not None:
            self.xml = ET.parse(path)
        else:
            root = ET.Element('data')
            self.xml = ET.ElementTree(root)  # Ensures self.xml is an ElementTree

    def get_settings(self):
        """
        Parse the XML file to retrieve settings and the count of images with areas of interest.

        Returns:
            tuple: A dictionary containing settings from the analysis and an integer for the number of images with areas of interest.
        """
        root = self.xml.getroot()
        settings_xml = root.find("settings")
        settings = {}
        image_count = 0

        if settings_xml is not None:
            def safe_int(value, default=0):
                """Helper function to safely convert a value to int, handling 'None' values."""
                return int(value) if value and value != "None" else default

            def safe_eval(value, default=(0, 0, 0)):
                """Helper function to safely evaluate a tuple, handling 'None' values."""
                return literal_eval(value) if value and value != "None" else default
            settings['output_dir'] = settings_xml.get('output_dir', "")
            settings['input_dir'] = settings_xml.get('input_dir', "")
            settings['num_processes'] = safe_int(settings_xml.get('num_processes'), 1)
            settings['identifier_color'] = safe_eval(settings_xml.get('identifier_color'), (0, 0, 0))
            settings['aoi_radius'] = safe_int(settings_xml.get('aoi_radius'), 0)
            settings['min_area'] = safe_int(settings_xml.get('min_area'), 10)
            settings['max_area'] = safe_int(settings_xml.get('max_area'), 0)
            settings['hist_ref_path'] = settings_xml.get('hist_ref_path', "") if settings_xml.get('hist_ref_path') != "None" else ""
            settings['kmeans_clusters'] = safe_int(settings_xml.get('kmeans_clusters'), 0)
            settings['algorithm'] = settings_xml.get('algorithm', "default")
            settings['thermal'] = settings_xml.get('thermal', "False")

            settings['options'] = {}
            options_xml = settings_xml.find('options')
            if options_xml:
                for option in options_xml:
                    settings['options'][option.get('name')] = option.get('value')

        images_xml = root.find('images')
        if images_xml is not None:
            image_count = len(images_xml)

        return settings, image_count

    def get_images(self):
        """
        Parse the XML file to retrieve images with areas of interest.

        Returns:
            list[dict]: A list of dictionaries containing image details and areas of interest from the analysis.
        """
        root = self.xml.getroot()
        images = []
        images_xml = root.find('images')

        if images_xml is not None:
            for image_xml in images_xml:
                # Check for new mask-based approach
                mask_path = image_xml.get('mask_path', "")
                path = image_xml.get('path')

                # For mask files, they're stored as just filenames, so build full path
                if mask_path and self.xml_path:
                    # Mask files are in the same directory as the XML file
                    xml_dir = os.path.dirname(self.xml_path)
                    mask_path = os.path.join(xml_dir, mask_path)
                    
                # Original image paths might be absolute or relative
                if path:
<<<<<<< HEAD
                    # Convert forward slashes back to platform-specific separator
                    path = path.replace('/', os.sep)
=======
>>>>>>> 3367bac1
                    if not os.path.isabs(path) and self.xml_path:
                        # If relative, make it relative to XML location
                        dir = os.path.dirname(self.xml_path)
                        path = os.path.join(dir, path)

                image = {
                    'xml': image_xml,
                    'path': path,  # Original image path
                    'mask_path': mask_path,  # Mask file path (if using new approach)
                    'hidden': image_xml.get('hidden') == "True" if image_xml.get('hidden') else False
                }

                areas_of_interest = []
                for area_of_interest_xml in image_xml:
                    area_of_interest = {
                        'area': float(area_of_interest_xml.get('area', "0")),
                        'center': literal_eval(area_of_interest_xml.get('center', "(0, 0)")),
                        'radius': int(area_of_interest_xml.get('radius', "0"))
                    }
                    # Add optional fields if they exist (for backward compatibility)
                    if area_of_interest_xml.get('contour'):
                        area_of_interest['contour'] = literal_eval(area_of_interest_xml.get('contour'))
                    if area_of_interest_xml.get('detected_pixels'):
                        area_of_interest['detected_pixels'] = literal_eval(area_of_interest_xml.get('detected_pixels'))
                    areas_of_interest.append(area_of_interest)
                image['areas_of_interest'] = areas_of_interest
                images.append(image)

        return images

    def add_settings_to_xml(self, **kwargs):
        """
        Add user-defined settings to the XML document.

        Args:
            **kwargs: Key-value pairs representing settings and their values.
        """
        try:
            root = self.xml.getroot()  # Ensure we are working with the root element
            settings_xml = root.find("settings")
            if settings_xml is None:
                settings_xml = ET.SubElement(root, "settings")

            for key, value in kwargs.items():

                if key == "options":
                    options_xml = settings_xml.find("options")
                    if options_xml is None:
                        options_xml = ET.SubElement(settings_xml, "options")
                    for option_key, option_value in value.items():
                        option_xml = ET.SubElement(options_xml, "option")
                        option_xml.set("name", option_key)
                        option_xml.set("value", str(option_value) if option_value else "")
                else:
                    val = str(value) if value else ""
                    settings_xml.set(key, val)
        except Exception as e:
            self.logger.error(e)

    def add_image_to_xml(self, img):
        """
        Add an image entry to the XML document.

        Args:
            img (dict): Dictionary with image path and areas of interest.
        """
        root = self.xml.getroot()
        images_xml = root.find("images")
        if images_xml is None:
            images_xml = ET.SubElement(root, "images")

        image = ET.SubElement(images_xml, 'image')
        # Check if this is a mask path (ends with .png) or original image path
        if img["path"] and img["path"].endswith('.png'):
            # This is a mask file, store just the filename as mask_path
            # This avoids path duplication issues
            mask_filename = os.path.basename(img["path"])
            image.set('mask_path', mask_filename)
<<<<<<< HEAD
            # Store the original path as relative if possible
            if "original_path" in img:
                original_path = img["original_path"]
                # Try to make the path relative to the XML file location
                if self.xml_path and os.path.isabs(original_path):
                    try:
                        xml_dir = os.path.dirname(self.xml_path)
                        relative_path = os.path.relpath(original_path, xml_dir)
                        # Only use relative path if it doesn't go up too many levels
                        # (to avoid ../../../.. type paths that might break)
                        # Use forward slashes for consistency and cross-platform compatibility
                        relative_path = relative_path.replace('\\', '/')
                        if not relative_path.startswith('../../..'):
                            original_path = relative_path
                    except ValueError:
                        # Different drives on Windows, keep absolute
                        pass
                image.set('path', original_path)
=======
            # Store the original path
            if "original_path" in img:
                image.set('path', img["original_path"])
>>>>>>> 3367bac1
        else:
            # Legacy support - old style with duplicated images
            image.set('path', img["path"])
        image.set('hidden', "False")

        for area in img["aois"]:
            area_xml = ET.SubElement(image, 'areas_of_interest')
            area_xml.set('center', str(area['center']))
            area_xml.set('radius', str(area['radius']))
            area_xml.set('area', str(area['area']))
            # Optionally save contour and detected_pixels if available
            # Note: These can be large, so we might want to make this configurable
            if 'contour' in area and area['contour']:
                area_xml.set('contour', str(area['contour']))
            if 'detected_pixels' in area and area['detected_pixels']:
                # Only save a limited number of pixels to avoid huge XML files
                # Full pixel data is preserved in the image XMP metadata
                if len(area['detected_pixels']) <= 100:
                    area_xml.set('detected_pixels', str(area['detected_pixels']))

    def save_xml_file(self, path):
        """
        Save the XML document to the specified path.

        Args:
            path (str): The full path where the XML file will be saved.
        """
        if isinstance(self.xml, ET.Element):
            mydata = ET.ElementTree(self.xml)
        else:
            mydata = self.xml

        with open(path, "wb") as fh:
            mydata.write(fh)<|MERGE_RESOLUTION|>--- conflicted
+++ resolved
@@ -92,11 +92,9 @@
                     
                 # Original image paths might be absolute or relative
                 if path:
-<<<<<<< HEAD
                     # Convert forward slashes back to platform-specific separator
                     path = path.replace('/', os.sep)
-=======
->>>>>>> 3367bac1
+
                     if not os.path.isabs(path) and self.xml_path:
                         # If relative, make it relative to XML location
                         dir = os.path.dirname(self.xml_path)
@@ -175,7 +173,6 @@
             # This avoids path duplication issues
             mask_filename = os.path.basename(img["path"])
             image.set('mask_path', mask_filename)
-<<<<<<< HEAD
             # Store the original path as relative if possible
             if "original_path" in img:
                 original_path = img["original_path"]
@@ -194,11 +191,6 @@
                         # Different drives on Windows, keep absolute
                         pass
                 image.set('path', original_path)
-=======
-            # Store the original path
-            if "original_path" in img:
-                image.set('path', img["original_path"])
->>>>>>> 3367bac1
         else:
             # Legacy support - old style with duplicated images
             image.set('path', img["path"])
